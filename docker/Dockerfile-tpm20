--- conflicted
+++ resolved
@@ -17,7 +17,6 @@
 ENV TPM_HOME ${HOME}/swtpm2
 
 # Packaged dependencies
-<<<<<<< HEAD
 ENV PKGS_DEPS="automake \
 dbus-devel \
 dnf-plugins-core \
@@ -49,41 +48,6 @@
 uthash-devel \
 wget \
 which"
-=======
-RUN dnf -y update
-RUN dnf -y install dnf-plugins-core --allowerasing
-RUN dnf -y install git \
-           dbus-devel \
-           openssl-devel \
-           python3-devel \
-           python3-pip \
-           python3-setuptools \
-           python3-tornado \
-           python3-virtualenv \
-           python3-zmq \
-           python3-yaml \
-           python3-dbus \
-           python3-m2crypto \
-           python3-cryptography \
-           python3-sqlalchemy \
-           procps \
-           libtool \
-           tpm2-tss \
-           tpm2-tools \
-           tpm2-abrmd \
-           gcc \
-           make \
-           automake \
-           redhat-rpm-config \
-           libselinux-python3 \
-           gnulib \
-           glib2-devel \
-           glib2-static \
-           uthash-devel \
-           systemd-udev \
-           wget \
-           which
->>>>>>> 3dc01aab
 
 RUN dnf makecache && \
   dnf -y install $PKGS_DEPS && \
