#!/usr/bin/python

'''
DISTRIBUTION STATEMENT A. Approved for public release: distribution unlimited.

This material is based upon work supported by the Assistant Secretary of Defense for
Research and Engineering under Air Force Contract No. FA8721-05-C-0002 and/or
FA8702-15-D-0001. Any opinions, findings, conclusions or recommendations expressed in this
material are those of the author(s) and do not necessarily reflect the views of the
Assistant Secretary of Defense for Research and Engineering.

Copyright 2015 Massachusetts Institute of Technology.

The software/firmware is provided to you on an As-Is basis

Delivered to the US Government with Unlimited Rights, as defined in DFARS Part
252.227-7013 or 7014 (Feb 2014). Notwithstanding any copyright notice, U.S. Government
rights in this work are defined by DFARS 252.227-7013 or DFARS 252.227-7014 as detailed
above. Use of this work other than as specifically authorized by the U.S. Government may
violate any copyrights that exist in this work.
'''

<<<<<<< HEAD
from keylime import common
from keylime import keylime_logging
=======
import common
import keylime_logging
>>>>>>> 2d151bc1
logger = keylime_logging.init_logging('provider-registrar')

from keylime import registrar_common
import configparser
import sys

config = configparser.ConfigParser()
config.read(common.CONFIG_FILE)

def main(argv=sys.argv):
    registrar_common.start(config.getint('general', 'provider_registrar_tls_port'),config.getint('general', 'provider_registrar_port'),config.get('registrar','prov_db_filename'))

if __name__=="__main__":
    try:
        main()
    except Exception as e:
        logger.exception(e)<|MERGE_RESOLUTION|>--- conflicted
+++ resolved
@@ -20,13 +20,8 @@
 violate any copyrights that exist in this work.
 '''
 
-<<<<<<< HEAD
 from keylime import common
 from keylime import keylime_logging
-=======
-import common
-import keylime_logging
->>>>>>> 2d151bc1
 logger = keylime_logging.init_logging('provider-registrar')
 
 from keylime import registrar_common
